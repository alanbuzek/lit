--- conflicted
+++ resolved
@@ -120,11 +120,7 @@
     "test": "wireit",
     "test:dev": "wireit",
     "test:prod": "wireit",
-<<<<<<< HEAD
-    "test:dev:watch": "MODE=dev node ../tests/run-web-tests.js \"development/**/*_test.(js|html)\" --config ../tests/web-test-runner.config.js --watch"
-=======
     "test:node": "wireit"
->>>>>>> 02b0b7b9
   },
   "wireit": {
     "build": {
