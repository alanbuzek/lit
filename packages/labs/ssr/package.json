--- conflicted
+++ resolved
@@ -1,11 +1,7 @@
 {
   "name": "@lit-labs/ssr",
   "type": "module",
-<<<<<<< HEAD
-  "version": "3.1.3-pre.0",
-=======
   "version": "3.1.4",
->>>>>>> 9623bb15
   "publishConfig": {
     "access": "public"
   },
