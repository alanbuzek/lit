--- conflicted
+++ resolved
@@ -13,11 +13,7 @@
     "lit": "^2.0.0"
   },
   "devDependencies": {
-<<<<<<< HEAD
-    "typescript": "^4.6.4"
-=======
     "typescript": "~4.7.4"
->>>>>>> 7d185b4e
   },
   "wireit": {
     "build": {
