{
  "name": "@lit-internal/test-element-a-vue",
  "type": "module",
  "scripts": {
    "dev": "vite",
    "build": "npm run build:declarations && vite build",
    "typecheck": "vue-tsc --noEmit",
    "build:declarations": "vue-tsc --declaration --emitDeclarationOnly && node ./scripts/rename.js",
    "preview": "vite preview"
  },
  "version": "1.0.0",
  "dependencies": {
    "@lit-internal/test-element-a": "^1.0.0",
    "vue": "^3.2.25",
    "@lit-labs/vue-utils": "^0.0.1"
  },
  "devDependencies": {
<<<<<<< HEAD
    "typescript": "^4.6.4",
=======
    "typescript": "~4.7.4",
>>>>>>> 7d185b4e
    "@vitejs/plugin-vue": "^2.3.1",
    "@rollup/plugin-typescript": "^8.3.2",
    "vite": "^2.9.2",
    "vue-tsc": "^0.29.8"
  },
  "files": [
    "ElementA.{js,js.map,d.ts,vue}"
  ]
}<|MERGE_RESOLUTION|>--- conflicted
+++ resolved
@@ -15,11 +15,7 @@
     "@lit-labs/vue-utils": "^0.0.1"
   },
   "devDependencies": {
-<<<<<<< HEAD
-    "typescript": "^4.6.4",
-=======
     "typescript": "~4.7.4",
->>>>>>> 7d185b4e
     "@vitejs/plugin-vue": "^2.3.1",
     "@rollup/plugin-typescript": "^8.3.2",
     "vite": "^2.9.2",
