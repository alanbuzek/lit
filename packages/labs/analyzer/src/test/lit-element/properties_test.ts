/**
 * @license
 * Copyright 2022 Google LLC
 * SPDX-License-Identifier: BSD-3-Clause
 */

import {suite} from 'uvu';
// eslint-disable-next-line import/extensions
import * as assert from 'uvu/assert';
<<<<<<< HEAD
import {fileURLToPath} from 'url';
import {getSourceFilename, languages} from '../utils.js';
import {DiagnosticCode} from '../../lib/diagnostic-code.js';

=======
>>>>>>> be182929
import {
  AnalyzerModuleTestContext,
  languages,
  setupAnalyzerForTestWithModule,
} from '../utils.js';

import {LitElementDeclaration} from '../../index.js';

interface TestContext extends AnalyzerModuleTestContext {
  element: LitElementDeclaration;
}

for (const lang of languages) {
  const test = suite<TestContext>(`LitElement property tests (${lang})`);

  test.before((ctx) => {
    setupAnalyzerForTestWithModule(ctx, lang, 'properties', 'element-a');
    ctx.element = ctx.module.declarations.find((d) =>
      d.isLitElementDeclaration()
    ) as LitElementDeclaration;
  });

  test('non-decorated fields are not reactive', ({element}) => {
    // TODO(justinfagnani): we might want to change the representation
    // so we have a collection of all fields, some of which are reactive.
    assert.equal(element.reactiveProperties.has('notDecorated'), false);
  });

  test('string property with no options', ({element}) => {
    const property = element.reactiveProperties.get('noOptionsString');
    assert.ok(property);
    assert.equal(property.name, 'noOptionsString');
    assert.equal(property.attribute, 'nooptionsstring');
    assert.equal(property.type?.text, 'string');
    assert.equal(property.type?.references.length, 0);
    assert.ok(property.type);
    assert.equal(property.reflect, false);
    assert.equal(property.converter, undefined);
  });

  test('number property with no options', ({element}) => {
    const property = element.reactiveProperties.get('noOptionsNumber')!;
    assert.equal(property.name, 'noOptionsNumber');
    assert.equal(property.attribute, 'nooptionsnumber');
    assert.equal(property.type?.text, 'number');
    assert.equal(property.type?.references.length, 0);
    assert.ok(property.type);
  });

  test('string property with type', ({element}) => {
    const property = element.reactiveProperties.get('typeString')!;
    assert.equal(property.type?.text, 'string');
    assert.equal(property.type?.references.length, 0);
    assert.ok(property.type);
  });

  test('number property with type', ({element}) => {
    const property = element.reactiveProperties.get('typeNumber')!;
    assert.equal(property.type?.text, 'number');
    assert.equal(property.type?.references.length, 0);
    assert.ok(property.type);
  });

  test('boolean property with type', ({element}) => {
    const property = element.reactiveProperties.get('typeBoolean')!;
    assert.equal(property.type?.text, 'boolean');
    assert.equal(property.type?.references.length, 0);
    assert.ok(property.type);
  });

  test('property typed with local class', ({element}) => {
    const property = element.reactiveProperties.get('localClass')!;
    assert.equal(property.type?.text, 'LocalClass');
    assert.equal(property.type?.references.length, 1);
    assert.equal(property.type?.references[0].name, 'LocalClass');
    assert.equal(
      property.type?.references[0].package,
      '@lit-internal/test-properties'
    );
    assert.equal(property.type?.references[0].module, 'element-a.js');
  });

  test('property typed with imported class', ({element}) => {
    const property = element.reactiveProperties.get('importedClass')!;
    assert.equal(property.type?.text, 'ImportedClass');
    assert.equal(property.type?.references.length, 1);
    assert.equal(property.type?.references[0].name, 'ImportedClass');
    assert.equal(
      property.type?.references[0].package,
      '@lit-internal/test-properties'
    );
    assert.equal(property.type?.references[0].module, 'external.js');
  });

  test('property typed with global class', ({element}) => {
    const property = element.reactiveProperties.get('globalClass')!;
    assert.equal(property.type?.text, 'HTMLElement');
    assert.equal(property.type?.references.length, 1);
    assert.equal(property.type?.references[0].name, 'HTMLElement');
    assert.equal(property.type?.references[0].isGlobal, true);
  });

  test('property typed with union', ({element}) => {
    // TODO(kschaaf): TS seems to have some support for inferring union types
    // from JS initializers, but if there are n possible types (e.g. `this.foo =
    // new A() || new B() || new C()`), it seems to only generate a union type
    // with n-1 types in it (e.g. A | B). For now let's just skip it.
    if (lang === 'js') {
      return;
    }
    const property = element.reactiveProperties.get('union')!;
    assert.equal(property.type?.references.length, 3);
    // The order is not necessarily reliable. It changed between TypeScript
    // versions once.

    const localClass = property.type?.references.find(
      (node) => node.name === 'LocalClass'
    );
    assert.ok(localClass);
    assert.equal(localClass.package, '@lit-internal/test-properties');
    assert.equal(localClass.module, 'element-a.js');

    const htmlElement = property.type?.references.find(
      (node) => node.name === 'HTMLElement'
    );
    assert.ok(htmlElement);
    assert.equal(htmlElement.isGlobal, true);

    const importedClass = property.type?.references.find(
      (node) => node.name === 'ImportedClass'
    );
    assert.ok(importedClass);
    assert.equal(importedClass.package, '@lit-internal/test-properties');
    assert.equal(importedClass.module, 'external.js');
  });

  test('reflect: true', ({element}) => {
    const property = element.reactiveProperties.get('reflectTrue')!;
    assert.equal(property.reflect, true);
  });

  test('reflect: false', ({element}) => {
    const property = element.reactiveProperties.get('reflectFalse')!;
    assert.equal(property.reflect, false);
  });

  test('reflect: undefined', ({element}) => {
    const property = element.reactiveProperties.get('reflectUndefined')!;
    assert.equal(property.reflect, false);
  });

  test('attribute: true', ({element}) => {
    const property = element.reactiveProperties.get('attributeTrue')!;
    assert.equal(property.attribute, 'attributetrue');
  });

  test('attribute: false', ({element}) => {
    const property = element.reactiveProperties.get('attributeFalse')!;
    assert.equal(property.attribute, undefined);
  });

  test('attribute: undefined', ({element}) => {
    const property = element.reactiveProperties.get('attributeUndefined')!;
    assert.equal(property.attribute, 'attributeundefined');
  });

  test('attribute: string', ({element}) => {
    const property = element.reactiveProperties.get('attributeString')!;
    assert.equal(property.attribute, 'abc');
  });

  test('custom converter', ({element}) => {
    const property = element.reactiveProperties.get('customConverter')!;
    assert.ok(property.converter);
  });

  test('property defined in static properties block', ({element}) => {
    const property = element.reactiveProperties.get('staticProp')!;
    assert.equal(property.type?.text, 'number');
    assert.equal(property.type?.references.length, 0);
    assert.equal(property.typeOption, 'Number');
    assert.equal(property.attribute, 'static-prop');
  });

  test('property with an unsupported name type', ({analyzer, element}) => {
    const diagnostics = Array.from(analyzer.getDiagnostics());
    assert.equal(diagnostics.length, 1);
    assert.equal(
      diagnostics[0].code,
      DiagnosticCode.UNSUPPORTED_PROPERTY_NAME_TYPE
    );

    // Fields named with symbols are visible in the `fields` iterator.
    const field = Array.from(element.fields).find(
      (x) => x.name === '[unsupportedPropertyName]'
    );
    assert.ok(field);

    // Reactive properties named with symbols are not supported.
    const reactiveProperty = element.reactiveProperties.get(
      '[unsupportedPropertyName]'
    );
    assert.not(reactiveProperty);
  });

  test('method with an overloaded signature', ({element}) => {
    const fn = Array.from(element.methods).find((m) => m.name === 'overloaded');
    assert.ok(fn?.isFunctionDeclaration());
    assert.equal(fn.name, `overloaded`);
    assert.equal(
      fn.description,
      `This function has an overloaded signature in TS.`
    );
    assert.equal(fn.summary, undefined);
    assert.equal(fn.parameters?.length, 1);
    assert.equal(fn.parameters?.[0].name, 'x');
    assert.equal(
      fn.parameters?.[0].description,
      'Some value, either a string or a number.'
    );
    assert.equal(fn.parameters?.[0].summary, undefined);
    assert.equal(fn.parameters?.[0].type?.text, 'string | number');
    assert.equal(fn.parameters?.[0].default, undefined);
    assert.equal(fn.parameters?.[0].rest, false);
    assert.equal(fn.return?.type?.text, 'string | number');
    assert.equal(
      fn.return?.description,
      'Returns either a string or a number.'
    );
    assert.equal(fn.deprecated, undefined);
  });

  test.run();
}<|MERGE_RESOLUTION|>--- conflicted
+++ resolved
@@ -7,13 +7,6 @@
 import {suite} from 'uvu';
 // eslint-disable-next-line import/extensions
 import * as assert from 'uvu/assert';
-<<<<<<< HEAD
-import {fileURLToPath} from 'url';
-import {getSourceFilename, languages} from '../utils.js';
-import {DiagnosticCode} from '../../lib/diagnostic-code.js';
-
-=======
->>>>>>> be182929
 import {
   AnalyzerModuleTestContext,
   languages,
@@ -21,6 +14,7 @@
 } from '../utils.js';
 
 import {LitElementDeclaration} from '../../index.js';
+import {DiagnosticCode} from '../../lib/diagnostic-code.js';
 
 interface TestContext extends AnalyzerModuleTestContext {
   element: LitElementDeclaration;
