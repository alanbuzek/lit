{
  "name": "@lit-labs/motion",
  "version": "1.0.3",
  "description": "Lit directives for making things move.",
  "license": "BSD-3-Clause",
  "homepage": "https://lit.dev/",
  "repository": {
    "type": "git",
    "url": "https://github.com/lit/lit.git",
    "directory": "packages/labs/motion"
  },
  "type": "module",
  "main": "index.js",
  "module": "index.js",
  "typings": "index.d.ts",
  "directories": {
    "test": "test"
  },
  "exports": {
    ".": {
      "types": "./development/index.d.ts",
      "development": "./development/index.js",
      "default": "./index.js"
    }
  },
  "files": [
    "/development/",
    "!/development/test/",
    "/index.{d.ts,d.ts.map,js,js.map}",
    "/animate.{d.ts,d.ts.map,js,js.map}",
    "/animate-controller.{d.ts,d.ts.map,js,js.map}",
    "/position.{d.ts,d.ts.map,js,js.map}",
    "/spring.{d.ts,d.ts.map,js,js.map}"
  ],
  "scripts": {
<<<<<<< HEAD
    "start": "web-dev-server -- --node-resolve --watch --preserve-sym-links --open demo/index.html",
    "build": "npm run clean && npm run build:ts --build && rollup -c",
    "build:watch": "rollup -c --watch",
    "build:ts": "tsc --build && treemirror development . '**/*.d.ts{,.map}'",
    "build:ts:watch": "tsc  --build --watch",
    "clean": "rm -rf {index,animate,position,animate-controller,spring}.{js,js.map,d.ts} development/ test/ *.tsbuildinfo",
    "dev": "scripts/dev.sh",
    "test": "npm run test:dev && npm run test:prod",
    "test:dev": "cd ../../tests && npx wtr '../labs/motion/development/**/*_test.js'",
    "test:prod": "TEST_PROD_BUILD=true npm run test:dev",
    "test:watch": "npm run test:dev -- --watch",
    "checksize": "rollup -c --environment=CHECKSIZE",
    "regen-package-lock": "rm -rf node_modules package-lock.json; npm install"
  },
  "author": "Google LLC",
  "devDependencies": {
    "@esm-bundle/chai": "^4.1.5",
    "@types/chai": "^4.0.1",
    "@types/mocha": "^9.0.0",
    "@types/trusted-types": "^2.0.2",
    "@web/dev-server": "^0.1.22",
    "@web/test-runner-mocha": "^0.7.4",
    "chokidar-cli": "^3.0.0",
    "concurrently": "^6.2.1",
    "internal-scripts": "^1.0.0",
    "mocha": "^9.1.1",
    "rollup": "^2.28.2",
    "typescript": "^4.3.5"
=======
    "start": "wireit",
    "build": "wireit",
    "build:ts": "wireit",
    "build:ts:types": "wireit",
    "build:rollup": "wireit",
    "test": "wireit",
    "test:dev": "wireit",
    "test:prod": "wireit",
    "checksize": "wireit"
  },
  "wireit": {
    "start": {
      "command": "web-dev-server -- --node-resolve --watch --preserve-sym-links --open demo/index.html",
      "#comment": "TODO(aomarks) Depend only on build:ts, but needs export conditions",
      "dependencies": [
        "build"
      ]
    },
    "build": {
      "dependencies": [
        "build:ts",
        "build:ts:types",
        "build:rollup",
        "../../lit:build"
      ]
    },
    "build:ts": {
      "command": "tsc --build --pretty",
      "dependencies": [
        "../../lit:build:ts:types"
      ],
      "clean": "if-file-deleted",
      "files": [
        "src/**/*.ts",
        "tsconfig.json"
      ],
      "output": [
        "development",
        "tsconfig.tsbuildinfo"
      ]
    },
    "build:ts:types": {
      "command": "treemirror development . \"**/*.d.ts{,.map}\"",
      "dependencies": [
        "../../internal-scripts:build",
        "build:ts"
      ],
      "files": [],
      "output": [
        "*.d.ts{,.map}",
        "test/**/*.d.ts{,.map}"
      ]
    },
    "build:rollup": {
      "command": "rollup -c",
      "dependencies": [
        "build:ts"
      ],
      "files": [
        "rollup.config.js",
        "../../../rollup-common.js"
      ],
      "output": [
        "index.js{,.map}",
        "animate.js{,.map}",
        "animate-controller.js{,.map}",
        "position.js{,.map}",
        "test/**/*.js{,.map}"
      ]
    },
    "checksize": {
      "command": "rollup -c --environment=CHECKSIZE",
      "dependencies": [
        "build:ts"
      ],
      "files": [
        "rollup.config.js",
        "../../../rollup-common.js"
      ],
      "output": []
    },
    "test": {
      "dependencies": [
        "test:dev",
        "test:prod"
      ]
    },
    "test:dev": {
      "command": "MODE=dev node ../../tests/run-web-tests.js \"development/**/*_test.js\" --config ../../tests/web-test-runner.config.js",
      "dependencies": [
        "build",
        "../../tests:build"
      ],
      "env": {
        "BROWSERS": {
          "external": true
        }
      },
      "files": [],
      "output": []
    },
    "test:prod": {
      "command": "MODE=prod node ../../tests/run-web-tests.js \"development/**/*_test.js\" --config ../../tests/web-test-runner.config.js",
      "dependencies": [
        "build",
        "../../tests:build"
      ],
      "env": {
        "BROWSERS": {
          "external": true
        }
      },
      "files": [],
      "output": []
    }
  },
  "author": "Google LLC",
  "devDependencies": {
    "@types/trusted-types": "^2.0.2",
    "@lit-internal/scripts": "^1.0.0"
>>>>>>> 55148f8e
  },
  "dependencies": {
    "@lit/reactive-element": "^1.0.1",
    "lit": "^2.0.0",
    "wobble": "^1.5.1"
  },
  "publishConfig": {
    "access": "public"
  }
}<|MERGE_RESOLUTION|>--- conflicted
+++ resolved
@@ -33,36 +33,6 @@
     "/spring.{d.ts,d.ts.map,js,js.map}"
   ],
   "scripts": {
-<<<<<<< HEAD
-    "start": "web-dev-server -- --node-resolve --watch --preserve-sym-links --open demo/index.html",
-    "build": "npm run clean && npm run build:ts --build && rollup -c",
-    "build:watch": "rollup -c --watch",
-    "build:ts": "tsc --build && treemirror development . '**/*.d.ts{,.map}'",
-    "build:ts:watch": "tsc  --build --watch",
-    "clean": "rm -rf {index,animate,position,animate-controller,spring}.{js,js.map,d.ts} development/ test/ *.tsbuildinfo",
-    "dev": "scripts/dev.sh",
-    "test": "npm run test:dev && npm run test:prod",
-    "test:dev": "cd ../../tests && npx wtr '../labs/motion/development/**/*_test.js'",
-    "test:prod": "TEST_PROD_BUILD=true npm run test:dev",
-    "test:watch": "npm run test:dev -- --watch",
-    "checksize": "rollup -c --environment=CHECKSIZE",
-    "regen-package-lock": "rm -rf node_modules package-lock.json; npm install"
-  },
-  "author": "Google LLC",
-  "devDependencies": {
-    "@esm-bundle/chai": "^4.1.5",
-    "@types/chai": "^4.0.1",
-    "@types/mocha": "^9.0.0",
-    "@types/trusted-types": "^2.0.2",
-    "@web/dev-server": "^0.1.22",
-    "@web/test-runner-mocha": "^0.7.4",
-    "chokidar-cli": "^3.0.0",
-    "concurrently": "^6.2.1",
-    "internal-scripts": "^1.0.0",
-    "mocha": "^9.1.1",
-    "rollup": "^2.28.2",
-    "typescript": "^4.3.5"
-=======
     "start": "wireit",
     "build": "wireit",
     "build:ts": "wireit",
@@ -183,7 +153,6 @@
   "devDependencies": {
     "@types/trusted-types": "^2.0.2",
     "@lit-internal/scripts": "^1.0.0"
->>>>>>> 55148f8e
   },
   "dependencies": {
     "@lit/reactive-element": "^1.0.1",
