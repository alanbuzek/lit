--- conflicted
+++ resolved
@@ -92,7 +92,7 @@
     window.React,
     elementName,
     BasicElement,
-    basicElementEvents,
+    basicElementEvents
   );
 
   let el: BasicElement;
@@ -163,10 +163,10 @@
   });
 
   test('can get ref to element', async () => {
-    const elementRef1 = window.React.createRef<BasicElement>();
+    const elementRef1 = window.React.createRef();
     renderReactComponent({ref: elementRef1});
     assert.equal(elementRef1.current, el);
-    const elementRef2 = window.React.createRef<BasicElement>();
+    const elementRef2 = window.React.createRef();
     renderReactComponent({ref: elementRef2});
     assert.equal(elementRef1.current, null);
     assert.equal(elementRef2.current, el);
@@ -180,7 +180,7 @@
     const el = container.querySelector(elementName);
     const outerHTML = el?.outerHTML;
 
-    const elementRef1 = window.React.createRef<BasicElement>();
+    const elementRef1 = window.React.createRef();
     await renderReactComponent({ref: elementRef1});
 
     const elAfterRef = container.querySelector(elementName);
@@ -383,28 +383,4 @@
     assert.equal(el.style.display, 'block');
     assert.equal(el.getAttribute('class'), 'foo bar');
   });
-<<<<<<< HEAD
-
-  test('warns if element contains reserved props', async () => {
-    const warn = console.warn;
-    let warning: string;
-    console.warn = (m: string) => {
-      warning = m;
-    };
-    const tag = 'x-warn';
-    @customElement(tag)
-    class Warn extends ReactiveElement {
-      @property()
-      ref = 'hi';
-    }
-    createComponent(
-      window.React,
-      tag,
-      Warn,
-    );
-    assert.include(warning!, 'ref');
-    console.warn = warn;
-  });
-=======
->>>>>>> 55ae64a4
 });