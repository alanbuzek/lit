--- conflicted
+++ resolved
@@ -147,19 +147,13 @@
   },
   "author": "Google LLC",
   "devDependencies": {
-<<<<<<< HEAD
-    "@lit/reactive-element": "^1.4.0",
-    "@types/react": "^18.0.21",
-    "@types/react-dom": "^18.0.6",
-=======
     "@lit/reactive-element": "^1.5.0",
     "@types/react": "^17.0.0",
     "@types/react-dom": "^17.0.0",
->>>>>>> 304e4611
     "@types/trusted-types": "^2.0.2",
     "@lit-internal/scripts": "^1.0.0",
-    "react": "^18.2.0",
-    "react-dom": "^18.2.0"
+    "react": "^17.0.1",
+    "react-dom": "^17.0.1"
   },
   "publishConfig": {
     "access": "public"
