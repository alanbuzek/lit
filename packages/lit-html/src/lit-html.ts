--- conflicted
+++ resolved
@@ -2162,13 +2162,8 @@
 
 // IMPORTANT: do not change the property name or the assignment expression.
 // This line will be used in regexes to search for lit-html usage.
-<<<<<<< HEAD
-(global.litHtmlVersions ??= []).push('2.2.6');
+(global.litHtmlVersions ??= []).push('2.2.7');
 if (DEV_MODE && global.litHtmlVersions.length > 1) {
-=======
-(globalThis.litHtmlVersions ??= []).push('2.2.7');
-if (DEV_MODE && globalThis.litHtmlVersions.length > 1) {
->>>>>>> daddeb34
   issueWarning!(
     'multiple-versions',
     `Multiple versions of Lit loaded. ` +
