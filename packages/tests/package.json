--- conflicted
+++ resolved
@@ -17,12 +17,8 @@
     "@web/dev-server-rollup": "^0.3.13",
     "@web/test-runner": "^0.13.22",
     "@web/test-runner-playwright": "^0.8.8",
-<<<<<<< HEAD
-    "@web/test-runner-saucelabs": "^0.7.2",
+    "@web/test-runner-saucelabs": "^0.8.0",
     "@web/test-runner-selenium": "^0.5.3",
-=======
-    "@web/test-runner-saucelabs": "^0.8.0",
->>>>>>> 3d49f769
     "@webcomponents/webcomponentsjs": "^2.6.0",
     "diff": "^5.0.0",
     "dir-compare": "^3.1.5",
